/* info.c */
/* creates the UI for the info frame -
 * controlled through the following interfaces:
 *
 * void show_dive_info(struct dive *dive)
 *
 * called from gtk-ui:
 * GtkWidget *extended_dive_info_widget(void)
 */
#include <stdio.h>
#include <string.h>
#include <stdlib.h>
#include <time.h>
#include <ctype.h>
#include <sys/time.h>

#include "dive.h"
#include "display.h"
#include "display-gtk.h"
#include "divelist.h"

static GtkEntry *location, *buddy, *divemaster, *rating, *suit;
static GtkTextView *notes;
static GtkListStore *location_list, *people_list, *star_list, *suit_list;

static char *get_text(GtkTextView *view)
{
	GtkTextBuffer *buffer;
	GtkTextIter start;
	GtkTextIter end;

	buffer = gtk_text_view_get_buffer(view);
	gtk_text_buffer_get_start_iter(buffer, &start);
	gtk_text_buffer_get_end_iter(buffer, &end);
	return gtk_text_buffer_get_text(buffer, &start, &end, FALSE);
}

/* old is NULL or a valid string, new is a valid string
 * NOTW: NULL and "" need to be treated as "unchanged" */
static int text_changed(const char *old, const char *new)
{
	return (old && strcmp(old,new)) ||
		(!old && strcmp("",new));
}

static const char *skip_space(const char *str)
{
	if (str) {
		while (isspace(*str))
			str++;
		if (!*str)
			str = NULL;
	}
	return str;
}

/*
 * Get the string from a combo box.
 *
 * The "master" string is the string of the current dive - we only consider it
 * changed if the old string is either empty, or matches that master string.
 */
static char *get_combo_box_entry_text(GtkComboBoxEntry *combo_box, char **textp, const char *master)
{
	char *old = *textp;
	const char *old_text;
	const gchar *new;
	GtkEntry *entry;

	old_text = skip_space(old);
	master = skip_space(master);

	/*
	 * If we had a master string, and it doesn't match our old
	 * string, we will always pick the old value (it means that
	 * we're editing another dive's info that already had a
	 * valid value).
	 */
	if (master && old_text)
		if (strcmp(master, old_text))
			return NULL;

	entry = GTK_ENTRY(gtk_bin_get_child(GTK_BIN(combo_box)));
	new = gtk_entry_get_text(entry);
	while (isspace(*new))
		new++;
	/* If the master string didn't change, don't change other dives either! */
	if (!text_changed(master,new))
		return NULL;
	if (!text_changed(old,new))
		return NULL;
	free(old);
	*textp = strdup(new);
	return *textp;
}

#define SET_TEXT_VALUE(x) \
	gtk_entry_set_text(x, dive && dive->x ? dive->x : "")

static int divename(char *buf, size_t size, struct dive *dive)
{
	struct tm *tm = gmtime(&dive->when);
	return snprintf(buf, size, "Dive #%d - %s %02d/%02d/%04d at %d:%02d",
		dive->number,
		weekday(tm->tm_wday),
		tm->tm_mon+1, tm->tm_mday,
		tm->tm_year+1900,
		tm->tm_hour, tm->tm_min);
}

void show_dive_info(struct dive *dive)
{
	const char *text;
	char buffer[80];

	/* dive number and location (or lacking that, the date) go in the window title */
	text = dive->location;
	if (!text)
		text = "";
	if (*text) {
		snprintf(buffer, sizeof(buffer), "Dive #%d - %s", dive->number, text);
	} else {
		divename(buffer, sizeof(buffer), dive);
	}
	text = buffer;
	if (!dive->number)
		text += 10;     /* Skip the "Dive #0 - " part */
	gtk_window_set_title(GTK_WINDOW(main_window), text);

	SET_TEXT_VALUE(divemaster);
	SET_TEXT_VALUE(buddy);
	SET_TEXT_VALUE(location);
	SET_TEXT_VALUE(suit);
	gtk_entry_set_text(rating, star_strings[dive->rating]);
	gtk_text_buffer_set_text(gtk_text_view_get_buffer(notes),
		dive && dive->notes ? dive->notes : "", -1);
}

static int delete_dive_info(struct dive *dive)
{
	int success;
	GtkWidget *dialog;

	if (!dive)
		return 0;

	dialog = gtk_dialog_new_with_buttons("Delete Dive",
		GTK_WINDOW(main_window),
		GTK_DIALOG_DESTROY_WITH_PARENT,
		GTK_STOCK_OK, GTK_RESPONSE_ACCEPT,
		GTK_STOCK_CANCEL, GTK_RESPONSE_REJECT,
		NULL);

	gtk_widget_show_all(dialog);
	success = gtk_dialog_run(GTK_DIALOG(dialog)) == GTK_RESPONSE_ACCEPT;
	if (success) {
		delete_dive(dive);
		mark_divelist_changed(TRUE);
		dive_list_update_dives();
	}

	gtk_widget_destroy(dialog);

	return success;
}

static void info_menu_edit_cb(GtkMenuItem *menuitem, gpointer user_data)
{
	edit_multi_dive_info(NULL);
}

static void info_menu_delete_cb(GtkMenuItem *menuitem, gpointer user_data)
{
	/* this needs to delete all the selected dives as well, I guess? */
	delete_dive_info(current_dive);
}

static void add_menu_item(GtkMenu *menu, const char *label, const char *icon, void (*cb)(GtkMenuItem *, gpointer))
{
	GtkWidget *item;
	if (icon) {
		GtkWidget *image;
		item = gtk_image_menu_item_new_with_label(label);
		image = gtk_image_new_from_stock(icon, GTK_ICON_SIZE_MENU);
		gtk_image_menu_item_set_image(GTK_IMAGE_MENU_ITEM(item), image);
	} else {
		item = gtk_menu_item_new_with_label(label);
	}
	g_signal_connect(item, "activate", G_CALLBACK(cb), NULL);
	gtk_widget_show(item); /* Yes, really */
	gtk_menu_prepend(menu, item);
}

static void populate_popup_cb(GtkTextView *entry, GtkMenu *menu, gpointer user_data)
{
	add_menu_item(menu, "Delete", GTK_STOCK_DELETE, info_menu_delete_cb);
	add_menu_item(menu, "Edit", GTK_STOCK_EDIT, info_menu_edit_cb);
}

static GtkEntry *text_value(GtkWidget *box, const char *label)
{
	GtkWidget *widget;
	GtkWidget *frame = gtk_frame_new(label);

	gtk_box_pack_start(GTK_BOX(box), frame, FALSE, TRUE, 0);
	widget = gtk_entry_new();
	gtk_widget_set_can_focus(widget, FALSE);
	gtk_editable_set_editable(GTK_EDITABLE(widget), FALSE);
	gtk_container_add(GTK_CONTAINER(frame), widget);
	g_signal_connect(widget, "populate-popup", G_CALLBACK(populate_popup_cb), NULL);
	return GTK_ENTRY(widget);
}

static GtkComboBoxEntry *text_entry(GtkWidget *box, const char *label, GtkListStore *completions, const char *text)
{
	GtkEntry *entry;
	GtkWidget *combo_box;
	GtkWidget *frame = gtk_frame_new(label);
	GtkEntryCompletion *completion;

	gtk_box_pack_start(GTK_BOX(box), frame, FALSE, TRUE, 0);

	combo_box = gtk_combo_box_entry_new_with_model(GTK_TREE_MODEL(completions), 0);
	gtk_container_add(GTK_CONTAINER(frame), combo_box);

	entry = GTK_ENTRY(gtk_bin_get_child(GTK_BIN(combo_box)));
	if (text && *text)
		gtk_entry_set_text(entry, text);

	completion = gtk_entry_completion_new();
	gtk_entry_completion_set_text_column(completion, 0);
	gtk_entry_completion_set_model(completion, GTK_TREE_MODEL(completions));
	gtk_entry_completion_set_inline_completion(completion, TRUE);
	gtk_entry_completion_set_inline_selection(completion, TRUE);
	gtk_entry_completion_set_popup_single_match(completion, FALSE);
	gtk_entry_set_completion(entry, completion);

	return GTK_COMBO_BOX_ENTRY(combo_box);
}

enum writable {
	READ_ONLY,
	READ_WRITE
};

static GtkTextView *text_view(GtkWidget *box, const char *label, enum writable writable)
{
	GtkWidget *view, *vbox;
	GtkWidget *frame = gtk_frame_new(label);

	gtk_box_pack_start(GTK_BOX(box), frame, TRUE, TRUE, 0);
	box = gtk_hbox_new(FALSE, 3);
	gtk_container_add(GTK_CONTAINER(frame), box);
	vbox = gtk_vbox_new(FALSE, 3);
	gtk_container_add(GTK_CONTAINER(box), vbox);

	GtkWidget* scrolled_window = gtk_scrolled_window_new(0, 0);
	gtk_scrolled_window_set_policy(GTK_SCROLLED_WINDOW(scrolled_window), GTK_POLICY_AUTOMATIC, GTK_POLICY_AUTOMATIC);
	gtk_scrolled_window_set_shadow_type(GTK_SCROLLED_WINDOW(scrolled_window), GTK_SHADOW_IN);

	view = gtk_text_view_new();
	if (writable == READ_ONLY) {
		gtk_widget_set_can_focus(view, FALSE);
		gtk_text_view_set_editable(GTK_TEXT_VIEW(view), FALSE);
		gtk_text_view_set_cursor_visible(GTK_TEXT_VIEW(view), FALSE);
		g_signal_connect(view, "populate-popup", G_CALLBACK(populate_popup_cb), NULL);
	}
	gtk_text_view_set_wrap_mode(GTK_TEXT_VIEW(view), GTK_WRAP_WORD);
	gtk_container_add(GTK_CONTAINER(scrolled_window), view);
	gtk_box_pack_start(GTK_BOX(vbox), scrolled_window, TRUE, TRUE, 0);
	return GTK_TEXT_VIEW(view);
}

static enum {
	MATCH_EXACT,
	MATCH_PREPEND,
	MATCH_AFTER
} found_string_entry;
static GtkTreeIter string_entry_location;

static gboolean match_string_entry(GtkTreeModel *model, GtkTreePath *path, GtkTreeIter *iter, gpointer data)
{
	const char *string = data;
	char *entry;
	int cmp;

	gtk_tree_model_get(model, iter, 0, &entry, -1);
	cmp = strcmp(entry, string);
	if (entry)
		free(entry);

	/* Stop. The entry is bigger than the new one */
	if (cmp > 0)
		return TRUE;

	/* Exact match */
	if (!cmp) {
		found_string_entry = MATCH_EXACT;
		return TRUE;
	}

	string_entry_location = *iter;
	found_string_entry = MATCH_AFTER;
	return FALSE;
}

static int match_list(GtkListStore *list, const char *string)
{
	found_string_entry = MATCH_PREPEND;
	gtk_tree_model_foreach(GTK_TREE_MODEL(list), match_string_entry, (void *)string);
	return found_string_entry;
}

static void add_string_list_entry(const char *string, GtkListStore *list)
{
	GtkTreeIter *iter, loc;

	if (!string || !*string)
		return;

	switch (match_list(list, string)) {
	case MATCH_EXACT:
		return;
	case MATCH_PREPEND:
		iter = NULL;
		break;
	case MATCH_AFTER:
		iter = &string_entry_location;
		break;
	}
	gtk_list_store_insert_after(list, &loc, iter);
	gtk_list_store_set(list, &loc, 0, string, -1);
}

void add_people(const char *string)
{
	add_string_list_entry(string, people_list);
}

void add_location(const char *string)
{
	add_string_list_entry(string, location_list);
}

void add_suit(const char *string)
{
	add_string_list_entry(string, suit_list);
}

static int get_rating(const char *string)
{
	int rating_val = 0;
	int i;

	for (i = 0; i <= 5; i++)
		if (!strcmp(star_strings[i],string))
			rating_val = i;
	return rating_val;
}

struct dive_info {
	GtkComboBoxEntry *location, *divemaster, *buddy, *rating, *suit;
	GtkTextView *notes;
};

static void save_dive_info_changes(struct dive *dive, struct dive *master, struct dive_info *info)
{
	char *old_text, *new_text;
	char *rating_string;
	int changed = 0;

	new_text = get_combo_box_entry_text(info->location, &dive->location, master->location);
	if (new_text) {
		add_location(new_text);
		changed = 1;
	}

	new_text = get_combo_box_entry_text(info->divemaster, &dive->divemaster, master->divemaster);
	if (new_text) {
		add_people(new_text);
		changed = 1;
	}

	new_text = get_combo_box_entry_text(info->buddy, &dive->buddy, master->buddy);
	if (new_text) {
		add_people(new_text);
		changed = 1;
	}

	new_text = get_combo_box_entry_text(info->suit, &dive->suit, master->suit);
	if (new_text) {
		add_suit(new_text);
		changed = 1;
	}

	rating_string = strdup(star_strings[dive->rating]);
	new_text = get_combo_box_entry_text(info->rating, &rating_string, star_strings[master->rating]);
	if (new_text) {
		dive->rating = get_rating(rating_string);
		free(rating_string);
		changed =1;
	}

	if (info->notes) {
		old_text = dive->notes;
		dive->notes = get_text(info->notes);
		if (text_changed(old_text,dive->notes))
			changed = 1;
		if (old_text)
			g_free(old_text);
	}
	if (changed) {
		mark_divelist_changed(TRUE);
		update_dive(dive);
	}
}

static void dive_info_widget(GtkWidget *box, struct dive *dive, struct dive_info *info, gboolean multi)
{
	GtkWidget *hbox, *label, *frame, *equipment;
	char buffer[80] = "Edit multiple dives";

	if (!multi)
		divename(buffer, sizeof(buffer), dive);
	label = gtk_label_new(buffer);
	gtk_box_pack_start(GTK_BOX(box), label, FALSE, TRUE, 0);

	info->location = text_entry(box, "Location", location_list, dive->location);

	hbox = gtk_hbox_new(FALSE, 3);
	gtk_box_pack_start(GTK_BOX(box), hbox, FALSE, TRUE, 0);

	info->divemaster = text_entry(hbox, "Dive master", people_list, dive->divemaster);
	info->buddy = text_entry(hbox, "Buddy", people_list, dive->buddy);

	hbox = gtk_hbox_new(FALSE, 3);
	gtk_box_pack_start(GTK_BOX(box), hbox, FALSE, TRUE, 0);

	info->rating = text_entry(hbox, "Rating", star_list, star_strings[dive->rating]);
	info->suit = text_entry(hbox, "Suit", suit_list, dive->suit);

	/* only show notes if editing a single dive */
	if (multi) {
		info->notes = NULL;
	} else {
		info->notes = text_view(box, "Notes", READ_WRITE);
		if (dive->notes && *dive->notes)
			gtk_text_buffer_set_text(gtk_text_view_get_buffer(info->notes), dive->notes, -1);
	}
	hbox = gtk_hbox_new(FALSE, 3);
	gtk_box_pack_start(GTK_BOX(box), hbox, FALSE, TRUE, 0);

	/* create a secondary Equipment widget */
	frame = gtk_frame_new("Equipment");
	equipment = equipment_widget(W_IDX_SECONDARY);
	gtk_container_add(GTK_CONTAINER(frame), equipment);
	gtk_box_pack_start(GTK_BOX(hbox), frame, FALSE, TRUE, 0);
}

/* we use these to find out if we edited the cylinder or weightsystem entries */
static cylinder_t remember_cyl[MAX_CYLINDERS];
static weightsystem_t remember_ws[MAX_WEIGHTSYSTEMS];
#define CYL_BYTES sizeof(cylinder_t) * MAX_CYLINDERS
#define WS_BYTES sizeof(weightsystem_t) * MAX_WEIGHTSYSTEMS

void save_equipment_data(struct dive *dive)
{
	if (dive) {
		memcpy(remember_cyl, dive->cylinder, CYL_BYTES);
		memcpy(remember_ws, dive->weightsystem, WS_BYTES);
	}
}

/* the editing happens on the master dive; we copy the equipment
   data if it has changed in the master dive and the other dive
   either has no entries for the equipment or the same entries
   as the master dive had before it was edited */
void update_equipment_data(struct dive *dive, struct dive *master)
{
	if (dive == master)
		return;
	if ( ! cylinders_equal(remember_cyl, master->cylinder) &&
		(no_cylinders(dive->cylinder) ||
			cylinders_equal(dive->cylinder, remember_cyl)))
		copy_cylinders(master->cylinder, dive->cylinder);
	if (! weightsystems_equal(remember_ws, master->weightsystem) &&
		(no_weightsystems(dive->weightsystem) ||
			weightsystems_equal(dive->weightsystem, remember_ws)))
		memcpy(dive->weightsystem, master->weightsystem, WS_BYTES);
}

/* A negative index means "all selected" */
int edit_multi_dive_info(struct dive *single_dive)
{
	int success;
	GtkWidget *dialog, *vbox;
	struct dive_info info;
	struct dive *master;
	gboolean multi;

	dialog = gtk_dialog_new_with_buttons("Dive Info",
		GTK_WINDOW(main_window),
		GTK_DIALOG_DESTROY_WITH_PARENT,
		GTK_STOCK_OK, GTK_RESPONSE_ACCEPT,
		GTK_STOCK_CANCEL, GTK_RESPONSE_REJECT,
		NULL);

	vbox = gtk_dialog_get_content_area(GTK_DIALOG(dialog));
	master = single_dive;
	if (!master)
		master = current_dive;
<<<<<<< HEAD
	dive_info_widget(vbox, master, &info, !single_dive);
=======

	/* See if we should use multi dive mode */
	multi = FALSE;
	if (index < 0)
	{
		int i;
		struct dive *dive;

		for (i = 0; (dive = get_dive(i)) != NULL; i++) {
			if (dive != master && dive->selected) {
				multi = TRUE;
				break;
			}
		}
	}

	dive_info_widget(vbox, master, &info, multi);
>>>>>>> df1f506b
	show_dive_equipment(master, W_IDX_SECONDARY);
	save_equipment_data(master);
	gtk_widget_show_all(dialog);
	success = gtk_dialog_run(GTK_DIALOG(dialog)) == GTK_RESPONSE_ACCEPT;
	if (success) {
		/* Update the non-current selected dives first */
		if (!single_dive) {
			int i;
			struct dive *dive;

			for_each_dive(i, dive) {
				if (dive == master || !dive->selected)
					continue;
				/* copy all "info" fields */
				save_dive_info_changes(dive, master, &info);
				/* copy the cylinders / weightsystems */
				update_equipment_data(dive, master);
				/* this is extremely inefficient... it loops through all
				   dives to find the right one - but we KNOW the index already */
				flush_divelist(dive);
			}
		}

		/* Update the master dive last! */
		save_dive_info_changes(master, master, &info);
		update_equipment_data(master, master);
		flush_divelist(master);
	}
	gtk_widget_destroy(dialog);

	return success;
}

int edit_dive_info(struct dive *dive)
{
	if (!dive)
		return 0;
	return edit_multi_dive_info(dive);
}

static GtkWidget *frame_box(GtkWidget *vbox, const char *fmt, ...)
{
	va_list ap;
	char buffer[64];
	GtkWidget *frame, *hbox;

	va_start(ap, fmt);
	vsnprintf(buffer, sizeof(buffer), fmt, ap);
	va_end(ap);

	frame = gtk_frame_new(buffer);
	gtk_box_pack_start(GTK_BOX(vbox), frame, FALSE, TRUE, 0);
	hbox = gtk_hbox_new(0, 3);
	gtk_container_add(GTK_CONTAINER(frame), hbox);
	return hbox;
}

/* Fixme - should do at least depths too - a dive without a depth is kind of pointless */
static time_t dive_time_widget(struct dive *dive)
{
	GtkWidget *dialog;
	GtkWidget *cal, *hbox, *vbox, *box;
	GtkWidget *h, *m;
	GtkWidget *duration, *depth;
	GtkWidget *label;
	guint yval, mval, dval;
	struct tm tm, *time;
	int success;
	double depthinterval, val;

	dialog = gtk_dialog_new_with_buttons("Date and Time",
		GTK_WINDOW(main_window),
		GTK_DIALOG_DESTROY_WITH_PARENT,
		GTK_STOCK_OK, GTK_RESPONSE_ACCEPT,
		GTK_STOCK_CANCEL, GTK_RESPONSE_REJECT,
		NULL);

	vbox = gtk_dialog_get_content_area(GTK_DIALOG(dialog));

	/* Calendar hbox */
	hbox = frame_box(vbox, "Date:");
	cal = gtk_calendar_new();
	gtk_box_pack_start(GTK_BOX(hbox), cal, FALSE, TRUE, 0);

	/* Time hbox */
	hbox = frame_box(vbox, "Time");

	h = gtk_spin_button_new_with_range (0.0, 23.0, 1.0);
	m = gtk_spin_button_new_with_range (0.0, 59.0, 1.0);

	/*
	 * If we have a dive selected, 'add dive' will default
	 * to one hour after the end of that dive. Otherwise,
	 * we'll just take the current time.
	 */
	if (amount_selected == 1) {
		time_t when = current_dive->when;
		when += current_dive->duration.seconds;
		when += 60*60;
		time = gmtime(&when);
	} else {
		time_t now;
		struct timeval tv;
		gettimeofday(&tv, NULL);
		now = tv.tv_sec;
		time = localtime(&now);
	}
	gtk_calendar_select_month(GTK_CALENDAR(cal), time->tm_mon, time->tm_year + 1900);
	gtk_calendar_select_day(GTK_CALENDAR(cal), time->tm_mday);
	gtk_spin_button_set_value(GTK_SPIN_BUTTON(h), time->tm_hour);
	gtk_spin_button_set_value(GTK_SPIN_BUTTON(m), (time->tm_min / 5)*5);

	gtk_spin_button_set_wrap(GTK_SPIN_BUTTON(h), TRUE);
	gtk_spin_button_set_wrap(GTK_SPIN_BUTTON(m), TRUE);

	gtk_box_pack_end(GTK_BOX(hbox), m, FALSE, FALSE, 0);
	label = gtk_label_new(":");
	gtk_box_pack_end(GTK_BOX(hbox), label, FALSE, FALSE, 0);
	gtk_box_pack_end(GTK_BOX(hbox), h, FALSE, FALSE, 0);

	hbox = gtk_hbox_new(TRUE, 3);
	gtk_box_pack_start(GTK_BOX(vbox), hbox, FALSE, FALSE, 0);

	/* Duration hbox */
	box = frame_box(hbox, "Duration (min)");
	duration = gtk_spin_button_new_with_range (0.0, 1000.0, 1.0);
	gtk_box_pack_end(GTK_BOX(box), duration, FALSE, FALSE, 0);

	/* Depth box */
	box = frame_box(hbox, "Depth (%s):", output_units.length == FEET ? "ft" : "m");
	if (output_units.length == FEET) {
		depthinterval = 1.0;
	} else {
		depthinterval = 0.1;
	}
	depth = gtk_spin_button_new_with_range (0.0, 1000.0, depthinterval);
	gtk_box_pack_end(GTK_BOX(box), depth, FALSE, FALSE, 0);

	/* All done, show it and wait for editing */
	gtk_widget_show_all(dialog);
	success = gtk_dialog_run(GTK_DIALOG(dialog)) == GTK_RESPONSE_ACCEPT;
	if (!success) {
		gtk_widget_destroy(dialog);
		return 0;
	}

	memset(&tm, 0, sizeof(tm));
	gtk_calendar_get_date(GTK_CALENDAR(cal), &yval, &mval, &dval);
	tm.tm_year = yval;
	tm.tm_mon = mval;
	tm.tm_mday = dval;

	tm.tm_hour = gtk_spin_button_get_value(GTK_SPIN_BUTTON(h));
	tm.tm_min = gtk_spin_button_get_value(GTK_SPIN_BUTTON(m));

	val = gtk_spin_button_get_value(GTK_SPIN_BUTTON(depth));
	if (output_units.length == FEET) {
		dive->maxdepth.mm = feet_to_mm(val);
	} else {
		dive->maxdepth.mm = val * 1000 + 0.5;
	}

	dive->duration.seconds = gtk_spin_button_get_value(GTK_SPIN_BUTTON(duration))*60;

	gtk_widget_destroy(dialog);
	dive->when = utc_mktime(&tm);

	return 1;
}

int add_new_dive(struct dive *dive)
{
	if (!dive)
		return 0;

	if (!dive_time_widget(dive))
		return 0;

	return edit_dive_info(dive);
}

GtkWidget *extended_dive_info_widget(void)
{
	GtkWidget *vbox, *hbox;
	vbox = gtk_vbox_new(FALSE, 6);

	people_list = gtk_list_store_new(1, G_TYPE_STRING);
	location_list = gtk_list_store_new(1, G_TYPE_STRING);
	star_list = gtk_list_store_new(1, G_TYPE_STRING);
	add_string_list_entry(ZERO_STARS, star_list);
	add_string_list_entry(ONE_STARS, star_list);
	add_string_list_entry(TWO_STARS, star_list);
	add_string_list_entry(THREE_STARS, star_list);
	add_string_list_entry(FOUR_STARS, star_list);
	add_string_list_entry(FIVE_STARS, star_list);
	suit_list = gtk_list_store_new(1, G_TYPE_STRING);

	gtk_container_set_border_width(GTK_CONTAINER(vbox), 6);
	location = text_value(vbox, "Location");

	hbox = gtk_hbox_new(FALSE, 3);
	gtk_box_pack_start(GTK_BOX(vbox), hbox, FALSE, TRUE, 0);

	divemaster = text_value(hbox, "Divemaster");
	buddy = text_value(hbox, "Buddy");

	hbox = gtk_hbox_new(FALSE, 3);
	gtk_box_pack_start(GTK_BOX(vbox), hbox, FALSE, TRUE, 0);

	rating = text_value(hbox, "Rating");
	suit = text_value(hbox, "Suit");

	notes = text_view(vbox, "Notes", READ_ONLY);
	return vbox;
}<|MERGE_RESOLUTION|>--- conflicted
+++ resolved
@@ -509,18 +509,14 @@
 	master = single_dive;
 	if (!master)
 		master = current_dive;
-<<<<<<< HEAD
-	dive_info_widget(vbox, master, &info, !single_dive);
-=======
 
 	/* See if we should use multi dive mode */
 	multi = FALSE;
-	if (index < 0)
-	{
+	if (!single_dive) {
 		int i;
 		struct dive *dive;
 
-		for (i = 0; (dive = get_dive(i)) != NULL; i++) {
+		for_each_dive(i, dive) {
 			if (dive != master && dive->selected) {
 				multi = TRUE;
 				break;
@@ -529,7 +525,6 @@
 	}
 
 	dive_info_widget(vbox, master, &info, multi);
->>>>>>> df1f506b
 	show_dive_equipment(master, W_IDX_SECONDARY);
 	save_equipment_data(master);
 	gtk_widget_show_all(dialog);
