--- conflicted
+++ resolved
@@ -892,13 +892,10 @@
 			clear_to_ascend = false;
 			break;
 		}
-<<<<<<< HEAD
-=======
 		if (prefs.deco_mode == VPMB && (!is_vpmb_ok(depth_to_mbar(trial_depth - deltad, &displayed_dive) / 1000.0))){
 			clear_to_ascend = false;
 			break;
 		}
->>>>>>> ffe2884f
 		trial_depth -= deltad;
 	}
 	restore_deco_state(trial_cache);
