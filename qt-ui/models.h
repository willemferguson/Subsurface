/*
 * models.h
 *
 * header file for the equipment models of Subsurface
 *
 */
#ifndef MODELS_H
#define MODELS_H

#include <QAbstractTableModel>
#include <QCoreApplication>
#include <QStringList>

#include "../dive.h"
#include "../divelist.h"
#include "../qthelper.h"

QFont defaultModelFont();

/* Encapsulates the tank_info global variable
 * to show on Qt's Model View System.*/
class TankInfoModel : public QAbstractTableModel {
Q_OBJECT
public:
	static TankInfoModel* instance();

	enum Column {DESCRIPTION, ML, BAR};
	TankInfoModel();

	/*reimp*/ QVariant headerData(int section, Qt::Orientation orientation, int role = Qt::DisplayRole) const;
	/*reimp*/ int columnCount(const QModelIndex& parent = QModelIndex()) const;
	/*reimp*/ QVariant data(const QModelIndex& index, int role = Qt::DisplayRole) const;
	/*reimp*/ int rowCount(const QModelIndex& parent = QModelIndex()) const;
	/*reimp*/ bool insertRows(int row, int count, const QModelIndex& parent = QModelIndex());
	/*reimp*/ bool setData(const QModelIndex& index, const QVariant& value, int role = Qt::EditRole);
	const QString& biggerString() const;
	void clear();
	void update();
private:
	int rows;
	QString biggerEntry;
};

/* Encapsulate ws_info */
class WSInfoModel : public QAbstractTableModel {
Q_OBJECT
public:
	static WSInfoModel* instance();

	enum Column {DESCRIPTION, GR};
	WSInfoModel();

	/*reimp*/ QVariant headerData(int section, Qt::Orientation orientation, int role = Qt::DisplayRole) const;
	/*reimp*/ int columnCount(const QModelIndex& parent = QModelIndex()) const;
	/*reimp*/ QVariant data(const QModelIndex& index, int role = Qt::DisplayRole) const;
	/*reimp*/ int rowCount(const QModelIndex& parent = QModelIndex()) const;
	/*reimp*/ bool insertRows(int row, int count, const QModelIndex& parent = QModelIndex());
	/*reimp*/ bool setData(const QModelIndex& index, const QVariant& value, int role = Qt::EditRole);
	const QString& biggerString() const;
	void clear();
	void update();
private:
	int rows;
	QString biggerEntry;
};

/* Encapsulation of the Cylinder Model, that presents the
 * Current cylinders that are used on a dive. */
class CylindersModel : public QAbstractTableModel {
Q_OBJECT
public:
	enum Column {REMOVE, TYPE, SIZE, WORKINGPRESS, START, END, O2, HE, COLUMNS};

	explicit CylindersModel(QObject* parent = 0);
	/*reimp*/ QVariant headerData(int section, Qt::Orientation orientation, int role = Qt::DisplayRole) const;
	/*reimp*/ int columnCount(const QModelIndex& parent = QModelIndex()) const;
	/*reimp*/ QVariant data(const QModelIndex& index, int role = Qt::DisplayRole) const;
	/*reimp*/ int rowCount(const QModelIndex& parent = QModelIndex()) const;
	/*reimp*/ Qt::ItemFlags flags(const QModelIndex& index) const;
	/*reimp*/ bool setData(const QModelIndex& index, const QVariant& value, int role = Qt::EditRole);

	void passInData(const QModelIndex& index, const QVariant& value);
	void add();
	void clear();
	void update();
	void setDive(struct dive *d);
public slots:
	void remove(const QModelIndex& index);

private:
	struct dive *current;
	int rows;
};

/* Encapsulation of the Weight Model, that represents
 * the current weights on a dive. */
class WeightModel : public QAbstractTableModel {
Q_OBJECT
public:
	enum Column {REMOVE, TYPE, WEIGHT, COLUMNS};

	explicit WeightModel(QObject *parent = 0);
	/*reimp*/ QVariant headerData(int section, Qt::Orientation orientation, int role = Qt::DisplayRole) const;
	/*reimp*/ int columnCount(const QModelIndex& parent = QModelIndex()) const;
	/*reimp*/ QVariant data(const QModelIndex& index, int role = Qt::DisplayRole) const;
	/*reimp*/ int rowCount(const QModelIndex& parent = QModelIndex()) const;
	/*reimp*/ Qt::ItemFlags flags(const QModelIndex& index) const;
	/*reimp*/ bool setData(const QModelIndex& index, const QVariant& value, int role = Qt::EditRole);

	void passInData(const QModelIndex& index, const QVariant& value);
	void add();
	void clear();
	void update();
	void setDive(struct dive *d);
public slots:
	void remove(const QModelIndex& index);

private:
	struct dive *current;
	int rows;
};

/*! An AbstractItemModel for recording dive trip information such as a list of dives.
*
*/

struct TreeItem {
	Q_DECLARE_TR_FUNCTIONS (TreeItemDT);
public:
	virtual ~TreeItem();

	virtual QVariant data (int column, int role) const;
	int row() const;
	QList<TreeItem*> children;
	TreeItem *parent;
};

struct TripItem;

class TreeModel : public QAbstractItemModel
{
	Q_OBJECT

public:
	TreeModel(QObject *parent = 0);
	virtual ~TreeModel();

	virtual   QVariant data(const QModelIndex &index, int role) const;
	/*reimp*/ int rowCount(const QModelIndex &parent = QModelIndex()) const;
	/*reimp*/ int columnCount(const QModelIndex &parent = QModelIndex()) const;
	/*reimp*/ QModelIndex index(int row, int column, const QModelIndex &parent = QModelIndex()) const;
	/*reimp*/ QModelIndex parent(const QModelIndex &child) const;

protected:
	int columns;
	TreeItem *rootItem;
};

class DiveTripModel : public TreeModel {
	Q_OBJECT
public:
	enum Column {NR, DATE, RATING, DEPTH, DURATION, TEMPERATURE, TOTALWEIGHT,
		SUIT, CYLINDER, NITROX, SAC, OTU, MAXCNS, LOCATION, COLUMNS };

	enum ExtraRoles{STAR_ROLE = Qt::UserRole + 1, DIVE_ROLE, SORT_ROLE};
	enum Layout{TREE, LIST, CURRENT};

	Qt::ItemFlags flags(const QModelIndex &index) const;
    virtual QVariant headerData(int section, Qt::Orientation orientation, int role = Qt::DisplayRole) const;
    DiveTripModel(QObject* parent = 0);
	Layout layout() const;
	void setLayout(Layout layout);

private:
	void setupModelData();
	QMap<dive_trip_t*, TripItem*> trips;
	Layout currentLayout;
};

class DiveComputerModel : public QAbstractTableModel
{
	Q_OBJECT
public:
	enum {REMOVE, MODEL, ID, NICKNAME, COLUMNS};
	DiveComputerModel(QMultiMap<QString, DiveComputerNode> &dcMap, QObject *parent = 0);
	virtual QVariant headerData(int section, Qt::Orientation orientation, int role = Qt::DisplayRole) const;
	virtual int columnCount(const QModelIndex& parent = QModelIndex()) const;
	virtual QVariant data(const QModelIndex& index, int role = Qt::DisplayRole) const;
	virtual int rowCount(const QModelIndex& parent = QModelIndex()) const;
	virtual Qt::ItemFlags flags(const QModelIndex& index) const;
	virtual bool setData(const QModelIndex& index, const QVariant& value, int role = Qt::EditRole);
	void update();
<<<<<<< HEAD
=======
	void keepWorkingList();
	void dropWorkingList();
>>>>>>> 29b242c7

public slots:
	void remove(const QModelIndex& index);
private:
	int numRows;
<<<<<<< HEAD
=======
	QMultiMap<QString, DiveComputerNode> dcWorkingMap;
>>>>>>> 29b242c7
};

class YearlyStatisticsModel : public TreeModel {
	Q_OBJECT
public:
	enum { 	YEAR,DIVES,TOTAL_TIME,AVERAGE_TIME,SHORTEST_TIME,LONGEST_TIME,AVG_DEPTH,MIN_DEPTH,
		MAX_DEPTH,AVG_SAC,MIN_SAC,MAX_SAC,AVG_TEMP,MIN_TEMP,MAX_TEMP,COLUMNS};

	virtual QVariant headerData(int section, Qt::Orientation orientation, int role = Qt::DisplayRole) const;
	YearlyStatisticsModel(QObject* parent = 0);
	void update_yearly_stats();
};
#endif<|MERGE_RESOLUTION|>--- conflicted
+++ resolved
@@ -190,20 +190,14 @@
 	virtual Qt::ItemFlags flags(const QModelIndex& index) const;
 	virtual bool setData(const QModelIndex& index, const QVariant& value, int role = Qt::EditRole);
 	void update();
-<<<<<<< HEAD
-=======
 	void keepWorkingList();
 	void dropWorkingList();
->>>>>>> 29b242c7
 
 public slots:
 	void remove(const QModelIndex& index);
 private:
 	int numRows;
-<<<<<<< HEAD
-=======
 	QMultiMap<QString, DiveComputerNode> dcWorkingMap;
->>>>>>> 29b242c7
 };
 
 class YearlyStatisticsModel : public TreeModel {
