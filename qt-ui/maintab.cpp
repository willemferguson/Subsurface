/*
 * maintab.cpp
 *
 * classes for the "notebook" area of the main window of Subsurface
 *
 */
#include "maintab.h"
#include "ui_maintab.h"
#include "mainwindow.h"
#include "../helpers.h"
#include "../statistics.h"
#include "../info.h"
#include "divelistview.h"
#include "modeldelegates.h"
#include "globe.h"
#include "completionmodels.h"
#include "diveplanner.h"

#include <QLabel>
#include <QCompleter>
#include <QDebug>
#include <QSet>
#include <QTableView>
#include <QSettings>
#include <QPalette>

MainTab::MainTab(QWidget *parent) : QTabWidget(parent),
				    ui(new Ui::MainTab()),
				    weightModel(new WeightModel()),
				    cylindersModel(new CylindersModel()),
				    editMode(NONE)
{
	ui->setupUi(this);
	ui->cylinders->setModel(cylindersModel);
	ui->weights->setModel(weightModel);
	ui->diveNotesMessage->hide();
	ui->diveEquipmentMessage->hide();
	ui->notesButtonBox->hide();
	ui->equipmentButtonBox->hide();
	ui->diveNotesMessage->setCloseButtonVisible(false);
	ui->diveEquipmentMessage->setCloseButtonVisible(false);
#ifdef __APPLE__
	setDocumentMode(false);
#else
	setDocumentMode(true);
#endif
	// we start out with the fields read-only; once things are
	// filled from a dive, they are made writeable
	setEnabled(false);

	ui->location->installEventFilter(this);
	ui->coordinates->installEventFilter(this);
	ui->divemaster->installEventFilter(this);
	ui->buddy->installEventFilter(this);
	ui->suit->installEventFilter(this);
	ui->notes->viewport()->installEventFilter(this);
	ui->rating->installEventFilter(this);
	ui->visibility->installEventFilter(this);

	QList<QObject *> statisticsTabWidgets = ui->statisticsTab->children();
	Q_FOREACH(QObject* obj, statisticsTabWidgets) {
		QLabel* label = qobject_cast<QLabel *>(obj);
		if (label)
			label->setAlignment(Qt::AlignHCenter);
	}
	ui->cylinders->setTitle(tr("Cylinders"));
	ui->cylinders->setBtnToolTip(tr("Add Cylinder"));
	connect(ui->cylinders, SIGNAL(addButtonClicked()), this, SLOT(addCylinder_clicked()));

	ui->weights->setTitle(tr("Weights"));
	ui->weights->setBtnToolTip(tr("Add Weight System"));
	connect(ui->weights, SIGNAL(addButtonClicked()), this, SLOT(addWeight_clicked()));

	connect(ui->cylinders->view(), SIGNAL(clicked(QModelIndex)), this, SLOT(editCylinderWidget(QModelIndex)));
	connect(ui->weights->view(), SIGNAL(clicked(QModelIndex)), this, SLOT(editWeigthWidget(QModelIndex)));
	connect(ui->notesButtonBox, SIGNAL(accepted()), this, SLOT(acceptChanges()));
	connect(ui->notesButtonBox, SIGNAL(rejected()), this, SLOT(rejectChanges()));
	connect(ui->equipmentButtonBox, SIGNAL(accepted()), this, SLOT(acceptChanges()));
	connect(ui->equipmentButtonBox, SIGNAL(rejected()), this, SLOT(rejectChanges()));

	ui->cylinders->view()->setItemDelegateForColumn(CylindersModel::TYPE, new TankInfoDelegate());
	ui->weights->view()->setItemDelegateForColumn(WeightModel::TYPE, new WSInfoDelegate());

	completers.buddy = new QCompleter(BuddyCompletionModel::instance(), ui->buddy);
	completers.divemaster = new QCompleter(DiveMasterCompletionModel::instance(), ui->divemaster);
	completers.location = new QCompleter(LocationCompletionModel::instance(), ui->location);
	completers.suit = new QCompleter(SuitCompletionModel::instance(), ui->suit);
	ui->buddy->setCompleter(completers.buddy);
	ui->divemaster->setCompleter(completers.divemaster);
	ui->location->setCompleter(completers.location);
	ui->suit->setCompleter(completers.suit);
}

void MainTab::addDiveStarted()
{
	enableEdition();
	editMode = ADD;
}

void MainTab::enableEdition()
{
	if (selected_dive < 0 || editMode != NONE)
		return;

	mainWindow()->dive_list()->setEnabled(false);
	// We may be editing one or more dives here. backup everything.
	notesBackup.clear();
	ui->notesButtonBox->show();
	ui->equipmentButtonBox->show();

	if (mainWindow() && mainWindow()->dive_list()->selectedTrips.count() == 1) {
		// we are editing trip location and notes
		ui->diveNotesMessage->setText(tr("This trip is being edited. Select Save or Undo when ready."));
		ui->diveNotesMessage->animatedShow();
		ui->diveEquipmentMessage->setText(tr("This trip is being edited. Select Save or Undo when ready."));
		ui->diveEquipmentMessage->animatedShow();
		notesBackup[NULL].notes = ui->notes->toPlainText();
		notesBackup[NULL].location = ui->location->text();
		editMode = TRIP;
	} else {
		ui->diveNotesMessage->setText(tr("This dive is being edited. Select Save or Undo when ready."));
		ui->diveNotesMessage->animatedShow();
		ui->diveEquipmentMessage->setText(tr("This dive is being edited. Select Save or Undo when ready."));
		ui->diveEquipmentMessage->animatedShow();

		// We may be editing one or more dives here. backup everything.
		struct dive *mydive;
		for (int i = 0; i < dive_table.nr; i++) {
			mydive = get_dive(i);
			if (!mydive)
				continue;
			if (!mydive->selected)
				continue;

			notesBackup[mydive].buddy = QString(mydive->buddy);
			notesBackup[mydive].suit = QString(mydive->suit);
			notesBackup[mydive].notes = QString(mydive->notes);
			notesBackup[mydive].divemaster = QString(mydive->divemaster);
			notesBackup[mydive].location = QString(mydive->location);
			notesBackup[mydive].rating = mydive->rating;
			notesBackup[mydive].visibility = mydive->visibility;
			notesBackup[mydive].latitude = mydive->latitude;
			notesBackup[mydive].longitude = mydive->longitude;
			notesBackup[mydive].coordinates  = ui->coordinates->text();
		}
		editMode = DIVE;
	}
}

bool MainTab::eventFilter(QObject* object, QEvent* event)
{
	if (isEnabled() && event->type() == QEvent::FocusIn && (object == ui->rating || object == ui->visibility)){
		tabBar()->setTabIcon(currentIndex(), QIcon(":warning"));
		enableEdition();
	}

	if (isEnabled() && event->type() == QEvent::MouseButtonPress ) {
		tabBar()->setTabIcon(currentIndex(), QIcon(":warning"));
		enableEdition();
	}
	return false; // don't "eat" the event.
}

void MainTab::clearEquipment()
{
}

void MainTab::clearInfo()
{
	ui->sacText->clear();
	ui->otuText->clear();
	ui->oxygenHeliumText->clear();
	ui->gasUsedText->clear();
	ui->dateText->clear();
	ui->diveTimeText->clear();
	ui->surfaceIntervalText->clear();
	ui->maximumDepthText->clear();
	ui->averageDepthText->clear();
	ui->waterTemperatureText->clear();
	ui->airTemperatureText->clear();
	ui->airPressureText->clear();
}

void MainTab::clearStats()
{
	ui->depthLimits->clear();
	ui->sacLimits->clear();
	ui->divesAllText->clear();
	ui->tempLimits->clear();
	ui->totalTimeAllText->clear();
	ui->timeLimits->clear();
}

#define UPDATE_TEXT(d, field)			\
	if (!d || !d->field)				\
		ui->field->setText("");			\
	else								\
		ui->field->setText(d->field)

void MainTab::updateDiveInfo(int dive)
{
	if(!isEnabled())
		setEnabled(true);

	editMode = NONE;
	// This method updates ALL tabs whenever a new dive or trip is
	// selected.
	// If exactly one trip has been selected, we show the location / notes
	// for the trip in the Info tab, otherwise we show the info of the
	// selected_dive
	volume_t sacVal;
	temperature_t temp;
	struct dive *prevd;
	struct dive *d = get_dive(dive);

	process_selected_dives();
	process_all_dives(d, &prevd);

	UPDATE_TEXT(d, notes);
	UPDATE_TEXT(d, location);
	UPDATE_TEXT(d, suit);
	UPDATE_TEXT(d, divemaster);
	UPDATE_TEXT(d, buddy);

	if (d) {
		char buffer[256];
		print_gps_coordinates(buffer, sizeof buffer, d->latitude.udeg, d->longitude.udeg);
		ui->coordinates->setText(buffer);
		if (mainWindow() && mainWindow()->dive_list()->selectedTrips.count() == 1) {
			// only use trip relevant fields
			ui->coordinates->setVisible(false);
			ui->divemaster->setVisible(false);
			ui->DivemasterLabel->setVisible(false);
			ui->buddy->setVisible(false);
			ui->BuddyLabel->setVisible(false);
			ui->suit->setVisible(false);
			ui->SuitLabel->setVisible(false);
			ui->rating->setVisible(false);
			ui->RatingLabel->setVisible(false);
			ui->visibility->setVisible(false);
			ui->visibilityLabel->setVisible(false);
			// rename the remaining fields and fill data from selected trip
			dive_trip_t *currentTrip = *mainWindow()->dive_list()->selectedTrips.begin();
			ui->LocationLabel->setText(tr("Trip Location"));
			ui->location->setText(currentTrip->location);
			ui->NotesLabel->setText(tr("Trip Notes"));
			ui->notes->setText(currentTrip->notes);
		} else {
			// make all the fields visible writeable
			ui->coordinates->setVisible(true);
			ui->divemaster->setVisible(true);
			ui->buddy->setVisible(true);
			ui->suit->setVisible(true);
			ui->SuitLabel->setVisible(true);
			ui->rating->setVisible(true);
			ui->RatingLabel->setVisible(true);
			ui->visibility->setVisible(true);
			ui->visibilityLabel->setVisible(true);
			ui->BuddyLabel->setVisible(true);
			ui->DivemasterLabel->setVisible(true);
			/* and fill them from the dive */
			ui->rating->setCurrentStars(d->rating);
			ui->visibility->setCurrentStars(d->visibility);
			// reset labels in case we last displayed trip notes
			ui->LocationLabel->setText(tr("Location"));
			ui->NotesLabel->setText(tr("Notes"));
		}
		ui->maximumDepthText->setText(get_depth_string(d->maxdepth, TRUE));
		ui->averageDepthText->setText(get_depth_string(d->meandepth, TRUE));
		ui->otuText->setText(QString("%1").arg(d->otu));
		ui->waterTemperatureText->setText(get_temperature_string(d->watertemp, TRUE));
		ui->airTemperatureText->setText(get_temperature_string(d->airtemp, TRUE));
		ui->gasUsedText->setText(get_volume_string(get_gas_used(d), TRUE));
		ui->oxygenHeliumText->setText(get_gaslist(d));
		ui->dateText->setText(get_short_dive_date_string(d->when));
		ui->diveTimeText->setText(QString::number((int)((d->duration.seconds + 30) / 60)));
		if (prevd)
			ui->surfaceIntervalText->setText(get_time_string(d->when - (prevd->when + prevd->duration.seconds), 4));
		if ((sacVal.mliter = d->sac) > 0)
			ui->sacText->setText(get_volume_string(sacVal, TRUE).append(tr("/min")));
		else
			ui->sacText->clear();
		if (d->surface_pressure.mbar)
			/* this is ALWAYS displayed in mbar */
			ui->airPressureText->setText(QString("%1mbar").arg(d->surface_pressure.mbar));
		else
			ui->airPressureText->clear();
		ui->depthLimits->setMaximum(get_depth_string(stats_selection.max_depth, TRUE));
		ui->depthLimits->setMinimum(get_depth_string(stats_selection.min_depth, TRUE));
		ui->depthLimits->setAverage(get_depth_string(stats_selection.avg_depth, TRUE));
		ui->sacLimits->setMaximum(get_volume_string(stats_selection.max_sac, TRUE).append(tr("/min")));
		ui->sacLimits->setMinimum(get_volume_string(stats_selection.min_sac, TRUE).append(tr("/min")));
		ui->sacLimits->setAverage(get_volume_string(stats_selection.avg_sac, TRUE).append(tr("/min")));
		ui->divesAllText->setText(QString::number(stats_selection.selection_size));
		temp.mkelvin = stats_selection.max_temp;
		ui->tempLimits->setMaximum(get_temperature_string(temp, TRUE));
		temp.mkelvin = stats_selection.min_temp;
		ui->tempLimits->setMinimum(get_temperature_string(temp, TRUE));
		if (stats_selection.combined_temp && stats_selection.combined_count) {
			const char *unit;
			get_temp_units(0, &unit);
			ui->tempLimits->setAverage(QString("%1%2").arg(stats_selection.combined_temp / stats_selection.combined_count, 0, 'f', 1).arg(unit));
		}
		ui->totalTimeAllText->setText(get_time_string(stats_selection.total_time.seconds, 0));
		int seconds = stats_selection.total_time.seconds;
		if (stats_selection.selection_size)
			seconds /= stats_selection.selection_size;
		ui->timeLimits->setAverage(get_time_string(seconds, 0));
		ui->timeLimits->setMaximum(get_time_string(stats_selection.longest_time.seconds, 0));
		ui->timeLimits->setMinimum(get_time_string(stats_selection.shortest_time.seconds, 0));
		cylindersModel->setDive(d);
		weightModel->setDive(d);
	} else {
		/* clear the fields */
		ui->rating->setCurrentStars(0);
		ui->coordinates->clear();
		ui->sacText->clear();
		ui->otuText->clear();
		ui->oxygenHeliumText->clear();
		ui->dateText->clear();
		ui->diveTimeText->clear();
		ui->surfaceIntervalText->clear();
		ui->maximumDepthText->clear();
		ui->averageDepthText->clear();
		ui->visibility->setCurrentStars(0);
		ui->waterTemperatureText->clear();
		ui->airTemperatureText->clear();
		ui->gasUsedText->clear();
		ui->airPressureText->clear();
		cylindersModel->clear();
		weightModel->clear();
		ui->depthLimits->clear();
		ui->sacLimits->clear();
		ui->divesAllText->clear();
		ui->tempLimits->clear();
		ui->totalTimeAllText->clear();
		ui->timeLimits->clear();
	}
}

void MainTab::addCylinder_clicked()
{
	cylindersModel->add();
	mark_divelist_changed(TRUE);
}

void MainTab::addWeight_clicked()
{
	weightModel->add();
	mark_divelist_changed(TRUE);
}

void MainTab::reload()
{
	SuitCompletionModel::instance()->updateModel();
	BuddyCompletionModel::instance()->updateModel();
	LocationCompletionModel::instance()->updateModel();
	DiveMasterCompletionModel::instance()->updateModel();
}

void MainTab::acceptChanges()
{
	mainWindow()->dive_list()->setEnabled(true);
	tabBar()->setTabIcon(0, QIcon()); // Notes
	tabBar()->setTabIcon(1, QIcon()); // Equipment
	ui->diveNotesMessage->animatedHide();
	ui->diveEquipmentMessage->animatedHide();
	ui->notesButtonBox->hide();
	ui->equipmentButtonBox->hide();
	/* now figure out if things have changed */
	if (mainWindow() && mainWindow()->dive_list()->selectedTrips.count() == 1) {
		if (notesBackup[NULL].notes != ui->notes->toPlainText() ||
			notesBackup[NULL].location != ui->location->text())
			mark_divelist_changed(TRUE);
	} else {
		struct dive *curr = current_dive;
		//Reset coordinates field, in case it contains garbage.
		char buffer[256];
		print_gps_coordinates(buffer, sizeof buffer
			, current_dive->latitude.udeg, current_dive->longitude.udeg);
		ui->coordinates->setText(buffer);
		if (notesBackup[curr].buddy != ui->buddy->text() ||
			notesBackup[curr].suit != ui->suit->text() ||
			notesBackup[curr].notes != ui->notes->toPlainText() ||
			notesBackup[curr].divemaster != ui->divemaster->text() ||
			notesBackup[curr].location  != ui->location->text() ||
			notesBackup[curr].coordinates != ui->coordinates->text() ||
			notesBackup[curr].rating 	!= ui->visibility->currentStars() ||
			notesBackup[curr].visibility != ui->rating->currentStars())

			mark_divelist_changed(TRUE);
		if (notesBackup[curr].location != ui->location->text() ||
			notesBackup[curr].coordinates != ui->coordinates->text()) {
			mainWindow()->globe()->reload();
			mainWindow()->globe()->centerOn(current_dive);
		}
	}
	if (editMode == ADD) {
		// clean up the dive data (get duration, depth information from samples)
		fixup_dive(current_dive);
		DivePlannerPointsModel::instance()->cancelPlan();
		mainWindow()->showProfile();
		mainWindow()->refreshDisplay();
	}
	editMode = NONE;

	QPalette p;
	ui->buddy->setPalette(p);
	ui->notes->setPalette(p);
	ui->location->setPalette(p);
	ui->coordinates->setPalette(p);
	ui->divemaster->setPalette(p);
	ui->suit->setPalette(p);
}

#define EDIT_TEXT2(what, text) \
	textByteArray = text.toLocal8Bit(); \
	free(what);\
	what = strdup(textByteArray.data());

#define EDIT_TEXT(what, text) \
	QByteArray textByteArray = text.toLocal8Bit(); \
	free(what);\
	what = strdup(textByteArray.data());

void MainTab::rejectChanges()
{
	tabBar()->setTabIcon(0, QIcon()); // Notes
	tabBar()->setTabIcon(1, QIcon()); // Equipment

	mainWindow()->dive_list()->setEnabled(true);
	if (mainWindow() && mainWindow()->dive_list()->selectedTrips.count() == 1){
		ui->notes->setText(notesBackup[NULL].notes );
		ui->location->setText(notesBackup[NULL].location);
	}else{
		struct dive *curr = current_dive;
		ui->notes->setText(notesBackup[curr].notes );
		ui->location->setText(notesBackup[curr].location);
		ui->coordinates->setText(notesBackup[curr].coordinates);
		ui->buddy->setText(notesBackup[curr].buddy);
		ui->suit->setText(notesBackup[curr].suit);
		ui->divemaster->setText(notesBackup[curr].divemaster);
		ui->rating->setCurrentStars(notesBackup[curr].rating);
		ui->visibility->setCurrentStars(notesBackup[curr].visibility);

		struct dive *mydive;
		for (int i = 0; i < dive_table.nr; i++) {
			mydive = get_dive(i);
			if (!mydive)
				continue;
			if (!mydive->selected)
				continue;

			QByteArray textByteArray;
			EDIT_TEXT2(mydive->buddy, notesBackup[mydive].buddy);
			EDIT_TEXT2(mydive->suit, notesBackup[mydive].suit);
			EDIT_TEXT2(mydive->notes, notesBackup[mydive].notes);
			EDIT_TEXT2(mydive->divemaster, notesBackup[mydive].divemaster);
			EDIT_TEXT2(mydive->location, notesBackup[mydive].location);
			mydive->latitude = notesBackup[mydive].latitude;
			mydive->longitude = notesBackup[mydive].longitude;
			mydive->rating = notesBackup[mydive].rating;
			mydive->visibility = notesBackup[mydive].visibility;
		}
	}

	ui->diveNotesMessage->animatedHide();
	ui->diveEquipmentMessage->animatedHide();
	mainWindow()->dive_list()->setEnabled(true);
	ui->notesButtonBox->hide();
	ui->equipmentButtonBox->hide();
	notesBackup.clear();
	QPalette p;
	ui->buddy->setPalette(p);
	ui->notes->setPalette(p);
	ui->location->setPalette(p);
	ui->coordinates->setPalette(p);
	ui->divemaster->setPalette(p);
	ui->suit->setPalette(p);
	if (editMode == ADD) {
		// clean up
		delete_single_dive(selected_dive);
		selected_dive = -1;
		DivePlannerPointsModel::instance()->cancelPlan();
		mainWindow()->showProfile();
		mainWindow()->refreshDisplay();
	}
	editMode = NONE;
}
#undef EDIT_TEXT2

#define EDIT_SELECTED_DIVES( WHAT ) do { \
	if (editMode == NONE) \
		return; \
\
	for (int i = 0; i < dive_table.nr; i++) { \
		struct dive *mydive = get_dive(i); \
		if (!mydive) \
			continue; \
		if (!mydive->selected) \
			continue; \
\
		WHAT; \
	} \
} while(0)

void markChangedWidget(QWidget *w){
	QPalette p;
	p.setBrush(QPalette::Base, QColor(Qt::yellow).lighter());
	w->setPalette(p);
}

void MainTab::on_buddy_textChanged(const QString& text)
{
	EDIT_SELECTED_DIVES( EDIT_TEXT(mydive->buddy, text) );
	markChangedWidget(ui->buddy);
}

void MainTab::on_divemaster_textChanged(const QString& text)
{
	EDIT_SELECTED_DIVES( EDIT_TEXT(mydive->divemaster, text) );
	markChangedWidget(ui->divemaster);
}

void MainTab::on_location_textChanged(const QString& text)
{
	if (editMode == NONE)
		return;
	if (editMode == TRIP && mainWindow() && mainWindow()->dive_list()->selectedTrips.count() == 1) {
		// we are editing a trip
		dive_trip_t *currentTrip = *mainWindow()->dive_list()->selectedTrips.begin();
		EDIT_TEXT(currentTrip->location, text);
<<<<<<< HEAD
	} else if (editMode == DIVE){
		if (!ui->coordinates->isModified() ||
		    ui->coordinates->text().trimmed().isEmpty()) {
			struct dive* dive;
			int i = 0;
			for_each_dive(i, dive){
				QString location(dive->location);
				if (location == text &&
				    (dive->latitude.udeg || dive->longitude.udeg)) {
					EDIT_SELECTED_DIVES( mydive->latitude = dive->latitude );
					EDIT_SELECTED_DIVES( mydive->longitude = dive->longitude );
					char buffer[256];
					print_gps_coordinates(buffer, sizeof buffer
						, dive->latitude.udeg, dive->longitude.udeg);
					ui->coordinates->setText(buffer);
					markChangedWidget(ui->coordinates);
					break;
				}
=======
	} else if (editMode == DIVE || editMode == ADD){
		struct dive* dive;
		int i = 0;
		for_each_dive(i, dive){
			QString location(dive->location);
			if (location == text &&
					(dive->latitude.udeg || dive->longitude.udeg)){
				EDIT_SELECTED_DIVES( mydive->latitude = dive->latitude )
				EDIT_SELECTED_DIVES( mydive->longitude = dive->longitude )
				char buffer[256];
				print_gps_coordinates(buffer, sizeof buffer, dive->latitude.udeg, dive->longitude.udeg);
				ui->coordinates->setText(buffer);
				break;
>>>>>>> 6881f527
			}
		}
		EDIT_SELECTED_DIVES( EDIT_TEXT(mydive->location, text) );
	}

	markChangedWidget(ui->location);
}

void MainTab::on_suit_textChanged(const QString& text)
{
	EDIT_SELECTED_DIVES( EDIT_TEXT(mydive->suit, text) );
	markChangedWidget(ui->suit);
}

void MainTab::on_notes_textChanged()
{
	if (editMode == NONE)
		return;
	if (editMode == TRIP && mainWindow() && mainWindow()->dive_list()->selectedTrips.count() == 1) {
		// we are editing a trip
		dive_trip_t *currentTrip = *mainWindow()->dive_list()->selectedTrips.begin();
		EDIT_TEXT(currentTrip->notes, ui->notes->toPlainText());
	} else if (editMode == DIVE || editMode == ADD) {
		EDIT_SELECTED_DIVES( EDIT_TEXT(mydive->notes, ui->notes->toPlainText()) );
	}
	markChangedWidget(ui->notes);
}

#undef EDIT_TEXT

void MainTab::on_coordinates_textChanged(const QString& text)
{
	QByteArray textByteArray = text.toLocal8Bit();
	gboolean gpsChanged = FALSE;
	EDIT_SELECTED_DIVES(gpsChanged |= gps_changed(mydive, NULL, textByteArray.data()));
	if (gpsChanged) {
		markChangedWidget(ui->coordinates);
	} else {
		QPalette p;
		p.setBrush(QPalette::Base, QColor(Qt::red).lighter());
		ui->coordinates->setPalette(p);
	}
}

void MainTab::on_rating_valueChanged(int value)
{
	EDIT_SELECTED_DIVES(mydive->rating  = value );
}

void MainTab::on_visibility_valueChanged(int value)
{
	EDIT_SELECTED_DIVES( mydive->visibility = value );
}

void MainTab::editCylinderWidget(const QModelIndex& index)
{
	if (index.isValid() && index.column() != CylindersModel::REMOVE)
		ui->cylinders->edit(index);
}

void MainTab::editWeigthWidget(const QModelIndex& index)
{
	if (index.isValid() && index.column() != WeightModel::REMOVE)
		ui->weights->edit(index);
}<|MERGE_RESOLUTION|>--- conflicted
+++ resolved
@@ -530,8 +530,7 @@
 		// we are editing a trip
 		dive_trip_t *currentTrip = *mainWindow()->dive_list()->selectedTrips.begin();
 		EDIT_TEXT(currentTrip->location, text);
-<<<<<<< HEAD
-	} else if (editMode == DIVE){
+	} else if (editMode == DIVE || editMode == ADD){
 		if (!ui->coordinates->isModified() ||
 		    ui->coordinates->text().trimmed().isEmpty()) {
 			struct dive* dive;
@@ -549,21 +548,6 @@
 					markChangedWidget(ui->coordinates);
 					break;
 				}
-=======
-	} else if (editMode == DIVE || editMode == ADD){
-		struct dive* dive;
-		int i = 0;
-		for_each_dive(i, dive){
-			QString location(dive->location);
-			if (location == text &&
-					(dive->latitude.udeg || dive->longitude.udeg)){
-				EDIT_SELECTED_DIVES( mydive->latitude = dive->latitude )
-				EDIT_SELECTED_DIVES( mydive->longitude = dive->longitude )
-				char buffer[256];
-				print_gps_coordinates(buffer, sizeof buffer, dive->latitude.udeg, dive->longitude.udeg);
-				ui->coordinates->setText(buffer);
-				break;
->>>>>>> 6881f527
 			}
 		}
 		EDIT_SELECTED_DIVES( EDIT_TEXT(mydive->location, text) );
