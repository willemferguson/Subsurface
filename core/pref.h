// SPDX-License-Identifier: GPL-2.0
#ifndef PREF_H
#define PREF_H

#ifdef __cplusplus
extern "C" {
#else
#include <stdbool.h>
#endif

#include "units.h"
#include "taxonomy.h"

typedef struct
{
	bool po2;
	bool pn2;
	bool phe;
	double po2_threshold_min;
	double po2_threshold_max;
	double pn2_threshold;
	double phe_threshold;
} partial_pressure_graphs_t;

typedef struct {
	enum taxonomy_category category[3];
} geocoding_prefs_t;

typedef struct {
	const char *language;
	const char *lang_locale;
	bool use_system_language;
} locale_prefs_t;

enum deco_mode {
	BUEHLMANN,
	RECREATIONAL,
	VPMB
};

enum def_file_behavior {
	UNDEFINED_DEFAULT_FILE,
	LOCAL_DEFAULT_FILE,
	NO_DEFAULT_FILE,
	CLOUD_DEFAULT_FILE
};

typedef struct {
	bool dont_check_for_updates;
	bool dont_check_exists;
	const char *last_version_used;
	int next_check;
} update_manager_prefs_t;

typedef struct {
	const char *vendor;
	const char *product;
	const char *device;
	const char *device_name;
} dive_computer_prefs_t;

enum unit_system_values {
	METRIC,
	IMPERIAL,
	PERSONALIZE
};

// ********** PREFERENCES **********
// This struct is kept global for all of ssrf
// most of the fields are loaded from git as
// part of the dives, but some fields are loaded
// from local storage (QSettings)
// The struct is divided in groups (sorted)
// and elements within the group is sorted
//
// When adding items to this list, please keep
// the list sorted (easier to find something)
struct preferences {
	// ********** Animations **********
	int animation_speed;

	// ********** CloudStorage **********
	bool       cloud_auto_sync;
	const char *cloud_base_url;
	const char *cloud_git_url;
	const char *cloud_storage_email;
	const char *cloud_storage_email_encoded;
	const char *cloud_storage_password;
	const char *cloud_storage_pin;
	int         cloud_timeout;
	int         cloud_verification_status;
	bool        save_password_local;

	// ********** DiveComputer **********
	dive_computer_prefs_t dive_computer;
	dive_computer_prefs_t dive_computer1;
	dive_computer_prefs_t dive_computer2;
	dive_computer_prefs_t dive_computer3;
	dive_computer_prefs_t dive_computer4;

	// ********** Display **********
	bool        display_invalid_dives;
	const char *divelist_font;
	double      font_size;
	double      mobile_scale;
	bool        show_developer;

	// ********** General **********
	bool        auto_recalculate_thumbnails;
	bool	    extract_video_thumbnails;
	int	    extract_video_thumbnails_position; // position in stream: 0=first 100=last second
	const char *ffmpeg_executable; // path of ffmpeg binary
	int         defaultsetpoint; // default setpoint in mbar
	const char *default_cylinder;
	const char *default_filename;
	enum def_file_behavior default_file_behavior;
	int         o2consumption; // ml per min
	int         pscr_ratio; // dump ratio times 1000
	bool        use_default_file;
	bool        filterFullTextNotes; // mobile only - include notes information in full text searh
	bool        filterCaseSensitive; // mobile only - make fltering case sensitive
<<<<<<< HEAD
	bool        extraEnvironmentalDefault;
=======
	bool        salinityEditDefault;
>>>>>>> c6526938

	// ********** Geocoding **********
	geocoding_prefs_t geocoding;

	// ********** Language **********
	const char *    date_format;
	bool            date_format_override;
	const char *    date_format_short;
	locale_prefs_t  locale; //: TODO: move the rest of locale based info here.
	const char *    time_format;
	bool            time_format_override;

	// ********** LocationService **********
	int time_threshold;
	int distance_threshold;

	// ********** Network **********
	bool        proxy_auth;
	const char *proxy_host;
	int         proxy_port;
	int         proxy_type;
	const char *proxy_user;
	const char *proxy_pass;

	// ********** Planner **********
	int             ascratelast6m;
	int             ascratestops;
	int             ascrate50;
	int             ascrate75; // All rates in mm / sec
	depth_t         bestmixend;
	int             bottompo2;
	int             bottomsac;
	int             decopo2;
	int             decosac;
	int             descrate;
	bool            display_duration;
	bool            display_runtime;
	bool            display_transitions;
	bool            display_variations;
	bool            doo2breaks;
	bool            dobailout;
	bool		o2narcotic;
	bool            drop_stone_mode;
	bool            last_stop;   // At 6m?
	int             min_switch_duration; // seconds
	int             surface_segment; // seconds at the surface after planned dive
	enum deco_mode  planner_deco_mode;
	int             problemsolvingtime;
	int             reserve_gas;
	int             sacfactor;
	bool            safetystop;
	bool            switch_at_req_stop;
	bool            verbatim_plan;

	// ********** TecDetails **********
	bool                        calcalltissues;
	bool                        calcceiling;
	bool                        calcceiling3m;
	bool                        calcndltts;
	bool                        decoinfo; // Show deco info in infobox
	bool                        dcceiling;
	enum deco_mode              display_deco_mode;
	bool                        display_unused_tanks;
	bool                        ead;
	int                         gfhigh;
	int                         gflow;
	bool                        gf_low_at_maxdepth;
	bool                        hrgraph;
	bool                        mod;
	double                      modpO2;
	bool                        percentagegraph;
	partial_pressure_graphs_t   pp_graphs;
	bool                        redceiling;
	bool                        rulergraph;
	bool                        show_average_depth;
	bool                        show_ccr_sensors;
	bool                        show_ccr_setpoint;
	bool                        show_icd;
	bool                        show_pictures_in_profile;
	bool                        show_sac;
	bool                        show_scr_ocpo2;
	bool                        tankbar;
	int                         vpmb_conservatism;
	bool                        zoomed_plot;

	// ********** Units **********
	bool                    coordinates_traditional;
	enum unit_system_values unit_system;
	struct units            units;

	// ********** UpdateManager **********
	update_manager_prefs_t update_manager;
};

extern struct preferences prefs, default_prefs, git_prefs;

extern const char *system_divelist_default_font;
extern double system_divelist_default_font_size;

extern const char *system_default_directory(void);
extern const char *system_default_filename();
extern bool subsurface_ignore_font(const char *font);
extern void subsurface_OS_pref_setup();
extern void copy_prefs(struct preferences *src, struct preferences *dest);

#ifdef __cplusplus
}
#endif

#endif // PREF_H<|MERGE_RESOLUTION|>--- conflicted
+++ resolved
@@ -119,11 +119,8 @@
 	bool        use_default_file;
 	bool        filterFullTextNotes; // mobile only - include notes information in full text searh
 	bool        filterCaseSensitive; // mobile only - make fltering case sensitive
-<<<<<<< HEAD
 	bool        extraEnvironmentalDefault;
-=======
 	bool        salinityEditDefault;
->>>>>>> c6526938
 
 	// ********** Geocoding **********
 	geocoding_prefs_t geocoding;
